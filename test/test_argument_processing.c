--- conflicted
+++ resolved
@@ -1,4 +1,3 @@
-<<<<<<< HEAD
 // Copyright (C) 2010-2016 Joel Rosdahl
 //
 // This program is free software; you can redistribute it and/or modify it
@@ -21,34 +20,6 @@
 #include "../conf.h"
 #include "framework.h"
 #include "util.h"
-=======
-/*
- * Copyright (C) 2010-2016 Joel Rosdahl
- *
- * This program is free software; you can redistribute it and/or modify it
- * under the terms of the GNU General Public License as published by the Free
- * Software Foundation; either version 3 of the License, or (at your option)
- * any later version.
- *
- * This program is distributed in the hope that it will be useful, but WITHOUT
- * ANY WARRANTY; without even the implied warranty of MERCHANTABILITY or
- * FITNESS FOR A PARTICULAR PURPOSE. See the GNU General Public License for
- * more details.
- *
- * You should have received a copy of the GNU General Public License along with
- * this program; if not, write to the Free Software Foundation, Inc., 51
- * Franklin Street, Fifth Floor, Boston, MA 02110-1301 USA
- */
-
-/*
- * This file contains tests for the processing of compiler arguments.
- */
-
-#include "ccache.h"
-#include "conf.h"
-#include "test/framework.h"
-#include "test/util.h"
->>>>>>> de911861
 
 extern struct conf *conf;
 
