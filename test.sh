#!/bin/sh
#
# A simple test suite for ccache.
#
# Copyright (C) 2002-2007 Andrew Tridgell
# Copyright (C) 2009-2014 Joel Rosdahl
#
# This program is free software; you can redistribute it and/or modify it under
# the terms of the GNU General Public License as published by the Free Software
# Foundation; either version 3 of the License, or (at your option) any later
# version.
#
# This program is distributed in the hope that it will be useful, but WITHOUT
# ANY WARRANTY; without even the implied warranty of MERCHANTABILITY or FITNESS
# FOR A PARTICULAR PURPOSE. See the GNU General Public License for more
# details.
#
# You should have received a copy of the GNU General Public License along with
# this program; if not, write to the Free Software Foundation, Inc., 51
# Franklin Street, Fifth Floor, Boston, MA 02110-1301 USA

unset CCACHE_BASEDIR
unset CCACHE_CC
unset CCACHE_COMPILERCHECK
unset CCACHE_COMPRESS
unset CCACHE_CPP2
unset CCACHE_DIR
unset CCACHE_DISABLE
unset CCACHE_EXTENSION
unset CCACHE_EXTRAFILES
unset CCACHE_HARDLINK
unset CCACHE_HASHDIR
unset CCACHE_LOGFILE
unset CCACHE_NLEVELS
unset CCACHE_NODIRECT
unset CCACHE_NOSTATS
unset CCACHE_PATH
unset CCACHE_PREFIX
unset CCACHE_READONLY
unset CCACHE_READONLY_DIRECT
unset CCACHE_RECACHE
unset CCACHE_SLOPPINESS
unset CCACHE_TEMPDIR
unset CCACHE_UMASK
unset CCACHE_UNIFY
unset GCC_COLORS

# Many tests backdate files, which updates their ctimes.  In those tests, we
# must ignore ctimes.  Might as well do so everywhere.
default_sloppiness=include_file_ctime
CCACHE_SLOPPINESS="$default_sloppiness"
export CCACHE_SLOPPINESS

test_failed() {
    echo "SUITE: \"$testsuite\", TEST: \"$testname\" - $1"
    $CCACHE -s
    cd ..
    echo TEST FAILED
    echo "Test data and log file have been left in $TESTDIR"
    exit 1
}

randcode() {
    outfile="$1"
    nlines=$2
    i=0
    (
    while [ $i -lt $nlines ]; do
        echo "int foo$nlines$i(int x) { return x; }"
        i=`expr $i + 1`
    done
    ) >> "$outfile"
}

getstat() {
    stat="$1"
    value=`$CCACHE -s | grep "$stat" | cut -c34-`
    echo $value
}

checkstat() {
    stat="$1"
    expected_value="$2"
    value=`getstat "$stat"`
    if [ "$expected_value" != "$value" ]; then
        test_failed "Expected \"$stat\" to be $expected_value, got $value"
    fi
}

compare_file() {
    cmp -s "$1" "$2"
    if [ $? -ne 0 ]; then
        test_failed "Files differ: $1 != $2"
    fi
}

checkfile() {
    if [ ! -f $1 ]; then
        test_failed "$1 not found"
    fi
    if [ "`cat $1`" != "$2" ]; then
        test_failed "Bad content of $1.\nExpected: $2\nActual: `cat $1`"
    fi
}

checkfilecount() {
    expected=$1
    pattern=$2
    dir=$3
    actual=`find $dir -name "$pattern" | wc -l`
    if [ $actual -ne $expected ]; then
        test_failed "Found $actual (expected $expected) $pattern files in $dir"
    fi
}

sed_in_place() {
    expr=$1
    shift
    for file in $*; do
        sed "$expr" > ${file}.sed < $file
        mv ${file}.sed $file
    done
}

backdate() {
    touch -t 199901010000 "$@"
}

run_suite() {
    rm -rf $CCACHE_DIR
    CCACHE_NODIRECT=1
    export CCACHE_NODIRECT

    echo "starting testsuite $1"
    testsuite=$1

    ${1}_suite

    testname="the tmp directory should be empty"
    if [ -d $CCACHE_DIR/tmp ] && [ "`find $CCACHE_DIR/tmp -type f | wc -l`" -gt 0 ]; then
        test_failed "$CCACHE_DIR/tmp is not empty"
    fi
}

base_tests() {
    checkstat 'cache hit (preprocessed)' 0
    checkstat 'cache miss' 0
    checkstat 'files in cache' 0

    j=1
    rm -f *.c
    while [ $j -lt 32 ]; do
        randcode test$j.c $j
        j=`expr $j + 1`
    done

    CCACHE_DISABLE=1 $COMPILER -c -o reference_test1.o test1.c

    testname="BASIC"
    $CCACHE_COMPILE -c test1.c
    checkstat 'cache hit (preprocessed)' 0
    checkstat 'cache miss' 1
    checkstat 'files in cache' 1
    compare_file reference_test1.o test1.o

    testname="BASIC2"
    $CCACHE_COMPILE -c test1.c
    checkstat 'cache hit (preprocessed)' 1
    checkstat 'cache miss' 1
    checkstat 'files in cache' 1
    compare_file reference_test1.o test1.o

    testname="debug"
    $CCACHE_COMPILE -c test1.c -g
    checkstat 'cache hit (preprocessed)' 1
    checkstat 'cache miss' 2
    checkstat 'files in cache' 2

    testname="debug2"
    $CCACHE_COMPILE -c test1.c -g
    checkstat 'cache hit (preprocessed)' 2
    checkstat 'cache miss' 2

    testname="output"
    $CCACHE_COMPILE -c test1.c -o foo.o
    checkstat 'cache hit (preprocessed)' 3
    checkstat 'cache miss' 2
    compare_file reference_test1.o foo.o

    testname="link"
    $CCACHE_COMPILE test1.c -o test 2> /dev/null
    checkstat 'called for link' 1

    testname="linkobj"
    $CCACHE_COMPILE foo.o -o test 2> /dev/null
    checkstat 'called for link' 2

    testname="preprocessing"
    $CCACHE_COMPILE -E -c test1.c > /dev/null 2>&1
    checkstat 'called for preprocessing' 1

    testname="multiple"
    $CCACHE_COMPILE -c test1.c test2.c
    checkstat 'multiple source files' 1

    testname="find"
    $CCACHE blahblah -c test1.c 2> /dev/null
    checkstat "couldn't find the compiler" 1

    testname="bad"
    $CCACHE_COMPILE -c test1.c -I 2> /dev/null
    checkstat 'bad compiler arguments' 1

    testname="unsupported source language"
    ln -f test1.c test1.ccc
    $CCACHE_COMPILE -c test1.ccc 2> /dev/null
    checkstat 'unsupported source language' 1

    testname="unsupported"
    $CCACHE_COMPILE -M foo -c test1.c > /dev/null 2>&1
    checkstat 'unsupported compiler option' 1

    testname="stdout"
    $CCACHE echo foo -c test1.c > /dev/null
    checkstat 'compiler produced stdout' 1

    testname="non-regular"
    mkdir testd
    $CCACHE_COMPILE -o testd -c test1.c > /dev/null 2>&1
    rmdir testd > /dev/null 2>&1
    checkstat 'output to a non-regular file' 1

    testname="no-input"
    $CCACHE_COMPILE -c -O2 2> /dev/null
    checkstat 'no input file' 1

    testname="CCACHE_DISABLE"
    mv $CCACHE_DIR $CCACHE_DIR.saved
    saved_config_path=$CCACHE_CONFIGPATH
    unset CCACHE_CONFIGPATH
    CCACHE_DISABLE=1 $CCACHE_COMPILE -c test1.c 2> /dev/null
    if [ -d $CCACHE_DIR ]; then
        test_failed "$CCACHE_DIR created despite CCACHE_DISABLE being set"
    fi
    CCACHE_CONFIGPATH=$saved_config_path
    mv $CCACHE_DIR.saved $CCACHE_DIR
    checkstat 'cache hit (preprocessed)' 3
    $CCACHE_COMPILE -c test1.c
    checkstat 'cache hit (preprocessed)' 4

    testname="CCACHE_CPP2"
    CCACHE_CPP2=1 $CCACHE_COMPILE -c test1.c -O -O
    checkstat 'cache hit (preprocessed)' 4
    checkstat 'cache miss' 3
    CCACHE_DISABLE=1 $COMPILER -c test1.c -o reference_test1.o -O -O
    compare_file reference_test1.o test1.o

    CCACHE_CPP2=1 $CCACHE_COMPILE -c test1.c -O -O
    checkstat 'cache hit (preprocessed)' 5
    checkstat 'cache miss' 3
    compare_file reference_test1.o test1.o

    testname="CCACHE_NOSTATS"
    CCACHE_NOSTATS=1 $CCACHE_COMPILE -c test1.c -O -O
    checkstat 'cache hit (preprocessed)' 5
    checkstat 'cache miss' 3

    testname="CCACHE_RECACHE"
    CCACHE_RECACHE=1 $CCACHE_COMPILE -c test1.c -O -O
    checkstat 'cache hit (preprocessed)' 5
    checkstat 'cache miss' 4
    compare_file reference_test1.o test1.o

    # strictly speaking should be 4 - RECACHE causes a double counting!
    checkstat 'files in cache' 4
    $CCACHE -c > /dev/null
    checkstat 'files in cache' 4

    testname="CCACHE_HASHDIR"
    CCACHE_HASHDIR=1 $CCACHE_COMPILE -c test1.c -O -O
    checkstat 'cache hit (preprocessed)' 5
    checkstat 'cache miss' 5
    compare_file reference_test1.o test1.o

    CCACHE_HASHDIR=1 $CCACHE_COMPILE -c test1.c -O -O
    checkstat 'cache hit (preprocessed)' 6
    checkstat 'cache miss' 5
<<<<<<< HEAD
    checkstat 'files in cache' 4
    compare_file reference_test1.o test1.o
=======
    checkstat 'files in cache' 5
>>>>>>> d2786183

    testname="comments"
    echo '/* a silly comment */' > test1-comment.c
    cat test1.c >> test1-comment.c
    $CCACHE_COMPILE -c test1-comment.c
    rm -f test1-comment*
    checkstat 'cache hit (preprocessed)' 6
    checkstat 'cache miss' 6

    testname="CCACHE_UNIFY"
    CCACHE_UNIFY=1 $CCACHE_COMPILE -c test1.c
    checkstat 'cache hit (preprocessed)' 6
    checkstat 'cache miss' 7
    mv test1.c test1-saved.c
    echo '/* another comment */' > test1.c
    cat test1-saved.c >> test1.c
    CCACHE_UNIFY=1 $CCACHE_COMPILE -c test1.c
    mv test1-saved.c test1.c
    checkstat 'cache hit (preprocessed)' 7
    checkstat 'cache miss' 7
    CCACHE_DISABLE=1 $COMPILER -c test1.c -o reference_test1.o
    compare_file reference_test1.o test1.o

    testname="cache-size"
    for f in *.c; do
        $CCACHE_COMPILE -c $f
    done
    checkstat 'cache hit (preprocessed)' 8
    checkstat 'cache miss' 37
    checkstat 'files in cache' 37

    $CCACHE -C >/dev/null

    testname="cpp call"
    $CCACHE_COMPILE -c test1.c -E > test1.i
    checkstat 'cache hit (preprocessed)' 8
    checkstat 'cache miss' 37

    testname="direct .i compile"
    $CCACHE_COMPILE -c test1.c
    checkstat 'cache hit (preprocessed)' 8
    checkstat 'cache miss' 38

    $CCACHE_COMPILE -c test1.i
    checkstat 'cache hit (preprocessed)' 9
    checkstat 'cache miss' 38

    $CCACHE_COMPILE -c test1.i
    checkstat 'cache hit (preprocessed)' 10
    checkstat 'cache miss' 38

    testname="-x c"
    $CCACHE_COMPILE -x c -c test1.ccc
    checkstat 'cache hit (preprocessed)' 10
    checkstat 'cache miss' 39
    $CCACHE_COMPILE -x c -c test1.ccc
    checkstat 'cache hit (preprocessed)' 11
    checkstat 'cache miss' 39

    testname="-xc"
    $CCACHE_COMPILE -xc -c test1.ccc
    checkstat 'cache hit (preprocessed)' 12
    checkstat 'cache miss' 39

    testname="-x none"
    $CCACHE_COMPILE -x assembler -x none -c test1.c
    checkstat 'cache hit (preprocessed)' 13
    checkstat 'cache miss' 39

    testname="-x unknown"
    $CCACHE_COMPILE -x unknown -c test1.c 2>/dev/null
    checkstat 'cache hit (preprocessed)' 13
    checkstat 'cache miss' 39
    checkstat 'unsupported source language' 2

    testname="-D not hashed"
    $CCACHE_COMPILE -DNOT_AFFECTING=1 -c test1.c 2>/dev/null
    checkstat 'cache hit (preprocessed)' 14
    checkstat 'cache miss' 39

    if [ -x /usr/bin/printf ]; then
        /usr/bin/printf '#include <wchar.h>\nwchar_t foo[] = L"\xbf";\n' >latin1.c
        if CCACHE_DISABLE=1 $COMPILER -c -finput-charset=latin1 latin1.c >/dev/null 2>&1; then
            testname="-finput-charset"
            CCACHE_CPP2=1 $CCACHE_COMPILE -c -finput-charset=latin1 latin1.c
            checkstat 'cache hit (preprocessed)' 14
            checkstat 'cache miss' 40
            CCACHE_CPP2=1 $CCACHE_COMPILE -c -finput-charset=latin1 latin1.c
            checkstat 'cache hit (preprocessed)' 15
            checkstat 'cache miss' 40
            $CCACHE_COMPILE -c -finput-charset=latin1 latin1.c
            checkstat 'cache hit (preprocessed)' 15
            checkstat 'cache miss' 41
            $CCACHE_COMPILE -c -finput-charset=latin1 latin1.c
            checkstat 'cache hit (preprocessed)' 16
            checkstat 'cache miss' 41
        fi
    fi

    testname="override path"
    $CCACHE -Cz >/dev/null
    override_path=`pwd`/override_path
    rm -rf $override_path
    mkdir $override_path
    cat >$override_path/cc <<EOF
#!/bin/sh
touch override_path_compiler_executed
EOF
    chmod +x $override_path/cc
    CCACHE_PATH=$override_path $CCACHE cc -c test1.c
    if [ ! -f override_path_compiler_executed ]; then
        test_failed "CCACHE_PATH had no effect"
    fi

    testname="compilercheck=mtime"
    $CCACHE -Cz >/dev/null
    cat >compiler.sh <<EOF
#!/bin/sh
CCACHE_DISABLE=1 # If $COMPILER happens to be a ccache symlink...
export CCACHE_DISABLE
exec $COMPILER "\$@"
# A comment
EOF
    chmod +x compiler.sh
    backdate compiler.sh
    CCACHE_COMPILERCHECK=mtime $CCACHE ./compiler.sh -c test1.c
    checkstat 'cache hit (preprocessed)' 0
    checkstat 'cache miss' 1
    sed_in_place 's/comment/yoghurt/' compiler.sh # Don't change the size
    chmod +x compiler.sh
    backdate compiler.sh
    CCACHE_COMPILERCHECK=mtime $CCACHE ./compiler.sh -c test1.c
    checkstat 'cache hit (preprocessed)' 1
    checkstat 'cache miss' 1
    touch compiler.sh
    CCACHE_COMPILERCHECK=mtime $CCACHE ./compiler.sh -c test1.c
    checkstat 'cache hit (preprocessed)' 1
    checkstat 'cache miss' 2

    testname="compilercheck=content"
    $CCACHE -z >/dev/null
    CCACHE_COMPILERCHECK=content $CCACHE ./compiler.sh -c test1.c
    checkstat 'cache hit (preprocessed)' 0
    checkstat 'cache miss' 1
    backdate compiler.sh
    CCACHE_COMPILERCHECK=content $CCACHE ./compiler.sh -c test1.c
    checkstat 'cache hit (preprocessed)' 1
    checkstat 'cache miss' 1
    echo "# Compiler upgrade" >>compiler.sh
    backdate compiler.sh
    CCACHE_COMPILERCHECK=content $CCACHE ./compiler.sh -c test1.c
    checkstat 'cache hit (preprocessed)' 1
    checkstat 'cache miss' 2

    testname="compilercheck=none"
    $CCACHE -z >/dev/null
    backdate compiler.sh
    CCACHE_COMPILERCHECK=none $CCACHE ./compiler.sh -c test1.c
    checkstat 'cache hit (preprocessed)' 0
    checkstat 'cache miss' 1
    CCACHE_COMPILERCHECK=none $CCACHE ./compiler.sh -c test1.c
    checkstat 'cache hit (preprocessed)' 1
    checkstat 'cache miss' 1
    echo "# Compiler upgrade" >>compiler.sh
    CCACHE_COMPILERCHECK=none $CCACHE ./compiler.sh -c test1.c
    checkstat 'cache hit (preprocessed)' 2
    checkstat 'cache miss' 1

    testname="compilercheck=command"
    $CCACHE -z >/dev/null
    backdate compiler.sh
    CCACHE_COMPILERCHECK='echo %compiler%' $CCACHE ./compiler.sh -c test1.c
    checkstat 'cache hit (preprocessed)' 0
    checkstat 'cache miss' 1
    echo "# Compiler upgrade" >>compiler.sh
    CCACHE_COMPILERCHECK="echo ./compiler.sh" $CCACHE ./compiler.sh -c test1.c
    checkstat 'cache hit (preprocessed)' 1
    checkstat 'cache miss' 1
    cat <<EOF >foobar.sh
#!/bin/sh
echo foo
echo bar
EOF
    chmod +x foobar.sh
    CCACHE_COMPILERCHECK='./foobar.sh' $CCACHE ./compiler.sh -c test1.c
    checkstat 'cache hit (preprocessed)' 1
    checkstat 'cache miss' 2
    CCACHE_COMPILERCHECK='echo foo; echo bar' $CCACHE ./compiler.sh -c test1.c
    checkstat 'cache hit (preprocessed)' 2
    checkstat 'cache miss' 2

    testname="compilercheck=unknown_command"
    $CCACHE -z >/dev/null
    backdate compiler.sh
    CCACHE_COMPILERCHECK="unknown_command" $CCACHE ./compiler.sh -c test1.c 2>/dev/null
    if [ "$?" -eq 0 ]; then
        test_failed "Expected failure running unknown_command to verify compiler but was success"
    fi
    checkstat 'compiler check failed' 1

    testname="recache should remove previous .stderr"
    $CCACHE -Cz >/dev/null
    $CCACHE_COMPILE -c test1.c
    checkstat 'cache hit (preprocessed)' 0
    checkstat 'cache miss' 1
    num=`find $CCACHE_DIR -name '*.stderr' | wc -l`
    if [ $num -ne 0 ]; then
        test_failed "$num stderr files found, expected 0 (#1)"
    fi
    obj_file=`find $CCACHE_DIR -name '*.o'`
    stderr_file=`echo $obj_file | sed 's/..$/.stderr/'`
    echo "Warning: foo" >$stderr_file
    CCACHE_RECACHE=1 $CCACHE_COMPILE -c test1.c
    num=`find $CCACHE_DIR -name '*.stderr' | wc -l`
    if [ $num -ne 0 ]; then
        test_failed "$num stderr files found, expected 0 (#2)"
    fi

    testname="no object file"
    $CCACHE -Cz >/dev/null
    cat <<'EOF' >test_no_obj.c
int test_no_obj;
EOF
    cat <<'EOF' >prefix-remove.sh
#!/bin/sh
"$@"
[ x$3 = x-o ] && rm $4
EOF
    chmod +x prefix-remove.sh
    CCACHE_PREFIX=`pwd`/prefix-remove.sh $CCACHE_COMPILE -c test_no_obj.c
    checkstat 'compiler produced no output' 1

    testname="empty object file"
    cat <<'EOF' >test_empty_obj.c
int test_empty_obj;
EOF
    cat <<'EOF' >prefix-empty.sh
#!/bin/sh
"$@"
[ x$3 = x-o ] && cp /dev/null $4
EOF
    chmod +x prefix-empty.sh
    CCACHE_PREFIX=`pwd`/prefix-empty.sh $CCACHE_COMPILE -c test_empty_obj.c
    checkstat 'compiler produced empty output' 1

    testname="stderr-files"
    $CCACHE -Cz >/dev/null
    num=`find $CCACHE_DIR -name '*.stderr' | wc -l`
    if [ $num -ne 0 ]; then
        test_failed "$num stderr files found, expected 0"
    fi
    cat <<EOF >stderr.c
int stderr(void)
{
	/* Trigger warning by having no return statement. */
}
EOF
    checkstat 'files in cache' 0
    $CCACHE_COMPILE -Wall -W -c stderr.c 2>/dev/null
    num=`find $CCACHE_DIR -name '*.stderr' | wc -l`
    if [ $num -ne 1 ]; then
        test_failed "$num stderr files found, expected 1"
    fi
    checkstat 'files in cache' 2

    testname="zero-stats"
    $CCACHE -z > /dev/null
    checkstat 'cache hit (preprocessed)' 0
    checkstat 'cache miss' 0
    checkstat 'files in cache' 2

    testname="clear"
    $CCACHE -C > /dev/null
    checkstat 'files in cache' 0

    # the profile options do not seem to work correctly with clang or gcc-llvm
    # on darwin machines
    darwin_llvm=0
    if [ $HOST_OS_APPLE -eq 1 ] && [ $COMPILER_USES_LLVM -eq 1 ]; then
        darwin_llvm=1
    fi

    $COMPILER -c -fprofile-generate test1.c 2>/dev/null
    if [ $? -eq 0 ] && [ $darwin_llvm -eq 0 ]; then
        testname="profile-generate"
        $CCACHE -Cz > /dev/null
        $CCACHE_COMPILE -c -fprofile-generate test1.c
        checkstat 'cache hit (preprocessed)' 0
        checkstat 'cache miss' 1
        checkstat 'files in cache' 1
        $CCACHE_COMPILE -c -fprofile-generate test1.c
        checkstat 'cache hit (preprocessed)' 1
        checkstat 'cache miss' 1
        checkstat 'files in cache' 1

        testname="profile-arcs"
        $CCACHE_COMPILE -c -fprofile-arcs test1.c
        checkstat 'cache hit (preprocessed)' 1
        checkstat 'cache miss' 2
        checkstat 'files in cache' 2
        $CCACHE_COMPILE -c -fprofile-arcs test1.c
        checkstat 'cache hit (preprocessed)' 2
        checkstat 'cache miss' 2
        checkstat 'files in cache' 2

        testname="profile-use"
        $CCACHE_COMPILE -c -fprofile-use test1.c 2>/dev/null
        checkstat 'cache hit (preprocessed)' 2
        checkstat 'cache miss' 3
        $CCACHE_COMPILE -c -fprofile-use test1.c 2>/dev/null
        checkstat 'cache hit (preprocessed)' 3
        checkstat 'cache miss' 3
    fi

    ##################################################################
    # Check that -Wp,-P disables ccache. (-P removes preprocessor information
    # in such a way that the object file from compiling the preprocessed file
    # will not be equal to the object file produced when compiling without
    # ccache.)
    testname="-Wp,-P"
    $CCACHE -Cz >/dev/null
    $CCACHE_COMPILE -c -Wp,-P test1.c
    checkstat 'cache hit (direct)' 0
    checkstat 'cache hit (preprocessed)' 0
    checkstat 'cache miss' 0
    checkstat 'unsupported compiler option' 1
    $CCACHE_COMPILE -c -Wp,-P test1.c
    checkstat 'cache hit (direct)' 0
    checkstat 'cache hit (preprocessed)' 0
    checkstat 'cache miss' 0
    checkstat 'unsupported compiler option' 2
    $CCACHE_COMPILE -c -Wp,-DFOO,-P,-DGOO test1.c
    checkstat 'cache hit (direct)' 0
    checkstat 'cache hit (preprocessed)' 0
    checkstat 'cache miss' 0
    checkstat 'unsupported compiler option' 3
    $CCACHE_COMPILE -c -Wp,-DFOO,-P,-DGOO test1.c
    checkstat 'cache hit (direct)' 0
    checkstat 'cache hit (preprocessed)' 0
    checkstat 'cache miss' 0
    checkstat 'unsupported compiler option' 4

    ##################################################################

    if [ $COMPILER_TYPE_CLANG -eq 1 ]; then
        $CCACHE -Cz > /dev/null
        testname="serialize-diagnostics"
        $CCACHE_COMPILE -c --serialize-diagnostics test.dia test1.c 2> /dev/null
        checkstat 'cache hit (preprocessed)' 0
        checkstat 'cache miss' 1
        checkstat 'files in cache' 2
        $CCACHE_COMPILE -c --serialize-diagnostics test.dia test1.c 2> /dev/null
        checkstat 'cache hit (preprocessed)' 1
        checkstat 'cache miss' 1
        checkstat 'files in cache' 2
    fi

    ##################################################################

    rm -f test1.c
}

base_suite() {
    CCACHE_COMPILE="$CCACHE $COMPILER"
    base_tests
}

link_suite() {
    if [ `dirname $COMPILER` = . ]; then
        ln -s "$CCACHE" $COMPILER
        CCACHE_COMPILE="./$COMPILER"
        base_tests
        rm -f $COMPILER
    else
        echo "Compiler ($COMPILER) not taken from PATH -- not running link test"
    fi
}

hardlink_suite() {
    CCACHE_COMPILE="$CCACHE $COMPILER"
    CCACHE_HARDLINK=1
    export CCACHE_HARDLINK
    base_tests
    unset CCACHE_HARDLINK
}

cpp2_suite() {
    CCACHE_COMPILE="$CCACHE $COMPILER"
    CCACHE_CPP2=1
    export CCACHE_CPP2
    base_tests
    unset CCACHE_CPP2
}

nlevels4_suite() {
    CCACHE_COMPILE="$CCACHE $COMPILER"
    CCACHE_NLEVELS=4
    export CCACHE_NLEVELS
    base_tests
    unset CCACHE_NLEVELS
}

nlevels1_suite() {
    CCACHE_COMPILE="$CCACHE $COMPILER"
    CCACHE_NLEVELS=1
    export CCACHE_NLEVELS
    base_tests
    unset CCACHE_NLEVELS
}

direct_suite() {
    unset CCACHE_NODIRECT

    ##################################################################
    # Create some code to compile.
    cat <<EOF >test.c
/* test.c */
#include "test1.h"
#include "test2.h"
EOF
    cat <<EOF >test1.h
#include "test3.h"
int test1;
EOF
    cat <<EOF >test2.h
int test2;
EOF
    cat <<EOF >test3.h
int test3;
EOF
    backdate test1.h test2.h test3.h

    $COMPILER -c -Wp,-MD,expected.d test.c
    expected_d_content=`cat expected.d`

    $COMPILER -c -Wp,-MMD,expected_mmd.d test.c
    expected_mmd_d_content=`cat expected_mmd.d`

    ##################################################################
    # First compilation is a miss.
    testname="first compilation"
    $CCACHE -z >/dev/null
    $CCACHE $COMPILER -c test.c
    checkstat 'cache hit (direct)' 0
    checkstat 'cache hit (preprocessed)' 0
    checkstat 'cache miss' 1

    ##################################################################
    # Another compilation should now generate a direct hit.
    testname="direct hit"
    $CCACHE -z >/dev/null
    $CCACHE $COMPILER -c test.c
    checkstat 'cache hit (direct)' 1
    checkstat 'cache hit (preprocessed)' 0
    checkstat 'cache miss' 0

    ##################################################################
    # Check that corrupt manifest files are handled and rewritten.
    testname="corrupt manifest file"
    $CCACHE -z >/dev/null
    manifest_file=`find $CCACHE_DIR -name '*.manifest'`
    rm $manifest_file
    touch $manifest_file
    $CCACHE $COMPILER -c test.c
    checkstat 'cache hit (direct)' 0
    checkstat 'cache hit (preprocessed)' 1
    checkstat 'cache miss' 0
    $CCACHE $COMPILER -c test.c
    checkstat 'cache hit (direct)' 1
    checkstat 'cache hit (preprocessed)' 1
    checkstat 'cache miss' 0

    ##################################################################
    # Compiling with CCACHE_NODIRECT set should generate a preprocessed hit.
    testname="preprocessed hit"
    $CCACHE -z >/dev/null
    CCACHE_NODIRECT=1 $CCACHE $COMPILER -c test.c
    checkstat 'cache hit (direct)' 0
    checkstat 'cache hit (preprocessed)' 1
    checkstat 'cache miss' 0

    ##################################################################
    # Test compilation of a modified include file.
    testname="modified include file"
    $CCACHE -z >/dev/null
    echo "int test3_2;" >>test3.h
    backdate test3.h
    $CCACHE $COMPILER -c test.c
    checkstat 'cache hit (direct)' 0
    checkstat 'cache hit (preprocessed)' 0
    checkstat 'cache miss' 1

    $CCACHE $COMPILER -c test.c
    checkstat 'cache hit (direct)' 1
    checkstat 'cache hit (preprocessed)' 0
    checkstat 'cache miss' 1

    ##################################################################
    # A removed but previously compiled header file should be handled
    # gracefully.
    testname="missing header file"
    $CCACHE -z >/dev/null

    mv test1.h test1.h.saved
    mv test3.h test3.h.saved
    cat <<EOF >test1.h
/* No more include of test3.h */
int test1;
EOF
    backdate test1.h

    $CCACHE $COMPILER -c test.c
    checkstat 'cache hit (direct)' 0
    checkstat 'cache hit (preprocessed)' 0
    checkstat 'cache miss' 1

    $CCACHE $COMPILER -c test.c
    checkstat 'cache hit (direct)' 1
    checkstat 'cache hit (preprocessed)' 0
    checkstat 'cache miss' 1

    # Restore
    mv test1.h.saved test1.h
    mv test3.h.saved test3.h

    rm -f other.d

    ##################################################################
    # Check calculation of dependency file names.
    $CCACHE -Cz >/dev/null
    checkstat 'files in cache' 0
    mkdir test.dir
    for ext in .obj "" . .foo.bar; do
        testname="dependency file calculation from object file 'test$ext'"
        dep_file=test.dir/`echo test$ext | sed 's/\.[^.]*\$//'`.d
        $CCACHE $COMPILER -MD -c test.c -o test.dir/test$ext
        rm -f $dep_file
        $CCACHE $COMPILER -MD -c test.c -o test.dir/test$ext
        if [ ! -f $dep_file ]; then
            test_failed "$dep_file missing"
        fi
    done
    rm -rf test.dir
    checkstat 'files in cache' 12

    ##################################################################
    # Check that -Wp,-MD,file.d works.
    testname="-Wp,-MD"
    $CCACHE -z >/dev/null
    $CCACHE $COMPILER -c -Wp,-MD,other.d test.c
    checkstat 'cache hit (direct)' 0
    checkstat 'cache hit (preprocessed)' 0
    checkstat 'cache miss' 1
    checkfile other.d "$expected_d_content"
    CCACHE_DISABLE=1 $COMPILER -c -Wp,-MD,other.d test.c -o reference_test.o
    compare_file reference_test.o test.o

    rm -f other.d

    $CCACHE $COMPILER -c -Wp,-MD,other.d test.c
    checkstat 'cache hit (direct)' 1
    checkstat 'cache hit (preprocessed)' 0
    checkstat 'cache miss' 1
    checkfile other.d "$expected_d_content"
    compare_file reference_test.o test.o

    rm -f other.d

    $CCACHE $COMPILER -c -Wp,-MD,different_name.d test.c
    checkstat 'cache hit (direct)' 2
    checkstat 'cache hit (preprocessed)' 0
    checkstat 'cache miss' 1
    checkfile different_name.d "$expected_d_content"
    compare_file reference_test.o test.o

    rm -f different_name.d

    ##################################################################
    # Check that -Wp,-MMD,file.d works.
    testname="-Wp,-MMD"
    $CCACHE -C >/dev/null
    $CCACHE -z >/dev/null
    $CCACHE $COMPILER -c -Wp,-MMD,other.d test.c
    checkstat 'cache hit (direct)' 0
    checkstat 'cache hit (preprocessed)' 0
    checkstat 'cache miss' 1
    checkfile other.d "$expected_mmd_d_content"
    CCACHE_DISABLE=1 $COMPILER -c -Wp,-MMD,other.d test.c -o reference_test.o
    compare_file reference_test.o test.o

    rm -f other.d

    $CCACHE $COMPILER -c -Wp,-MMD,other.d test.c
    checkstat 'cache hit (direct)' 1
    checkstat 'cache hit (preprocessed)' 0
    checkstat 'cache miss' 1
    checkfile other.d "$expected_mmd_d_content"
    compare_file reference_test.o test.o

    rm -f other.d

    $CCACHE $COMPILER -c -Wp,-MMD,different_name.d test.c
    checkstat 'cache hit (direct)' 2
    checkstat 'cache hit (preprocessed)' 0
    checkstat 'cache miss' 1
    checkfile different_name.d "$expected_mmd_d_content"
    compare_file reference_test.o test.o

    rm -f different_name.d

    ##################################################################
    # Test some header modifications to get multiple objects in the manifest.
    testname="several objects"
    $CCACHE -z >/dev/null
    for i in 0 1 2 3 4; do
        echo "int test1_$i;" >>test1.h
        backdate test1.h
        $CCACHE $COMPILER -c test.c
        $CCACHE $COMPILER -c test.c
    done
    checkstat 'cache hit (direct)' 5
    checkstat 'cache hit (preprocessed)' 0
    checkstat 'cache miss' 5

    ##################################################################
    # Check that -MD works.
    testname="-MD"
    $CCACHE -z >/dev/null
    $CCACHE $COMPILER -c -MD test.c
    checkstat 'cache hit (direct)' 0
    checkstat 'cache hit (preprocessed)' 0
    checkstat 'cache miss' 1
    checkfile test.d "$expected_d_content"
    CCACHE_DISABLE=1 $COMPILER -c -MD test.c -o reference_test.o
    compare_file reference_test.o test.o

    rm -f test.d

    $CCACHE $COMPILER -c -MD test.c
    checkstat 'cache hit (direct)' 1
    checkstat 'cache hit (preprocessed)' 0
    checkstat 'cache miss' 1
    checkfile test.d "$expected_d_content"
    compare_file reference_test.o test.o

    ##################################################################
    # Check the scenario of running a ccache with direct mode on a cache
    # built up by a ccache without direct mode support.
    testname="direct mode on old cache"
    $CCACHE -z >/dev/null
    $CCACHE -C >/dev/null
    CCACHE_NODIRECT=1 $CCACHE $COMPILER -c -MD test.c
    checkstat 'cache hit (direct)' 0
    checkstat 'cache hit (preprocessed)' 0
    checkstat 'cache miss' 1
    checkfile test.d "$expected_d_content"
    CCACHE_DISABLE=1 $COMPILER -c -MD test.c -o reference_test.o
    compare_file reference_test.o test.o

    rm -f test.d

    CCACHE_NODIRECT=1 $CCACHE $COMPILER -c -MD test.c
    checkstat 'cache hit (direct)' 0
    checkstat 'cache hit (preprocessed)' 1
    checkstat 'cache miss' 1
    checkfile test.d "$expected_d_content"
    compare_file reference_test.o test.o

    rm -f test.d

    $CCACHE $COMPILER -c -MD test.c
    checkstat 'cache hit (direct)' 0
    checkstat 'cache hit (preprocessed)' 2
    checkstat 'cache miss' 1
    checkfile test.d "$expected_d_content"
    compare_file reference_test.o test.o

    rm -f test.d

    $CCACHE $COMPILER -c -MD test.c
    checkstat 'cache hit (direct)' 1
    checkstat 'cache hit (preprocessed)' 2
    checkstat 'cache miss' 1
    checkfile test.d "$expected_d_content"
    compare_file reference_test.o test.o

    ##################################################################
    # Check that -MF works.
    testname="-MF"
    $CCACHE -C >/dev/null
    $CCACHE -z >/dev/null
    $CCACHE $COMPILER -c -MD -MF other.d test.c
    checkstat 'cache hit (direct)' 0
    checkstat 'cache hit (preprocessed)' 0
    checkstat 'cache miss' 1
    checkfile other.d "$expected_d_content"
    CCACHE_DISABLE=1 $COMPILER -c -MD -MF other.d test.c -o reference_test.o
    compare_file reference_test.o test.o

    rm -f other.d

    $CCACHE $COMPILER -c -MD -MF other.d test.c
    checkstat 'cache hit (direct)' 1
    checkstat 'cache hit (preprocessed)' 0
    checkstat 'cache miss' 1
    checkfile other.d "$expected_d_content"
    compare_file reference_test.o test.o

    $CCACHE $COMPILER -c -MD -MF different_name.d test.c
    checkstat 'cache hit (direct)' 2
    checkstat 'cache hit (preprocessed)' 0
    checkstat 'cache miss' 1
    checkfile different_name.d "$expected_d_content"
    compare_file reference_test.o test.o

    rm -f different_name.d

    $CCACHE $COMPILER -c -MD -MFthird_name.d test.c
    checkstat 'cache hit (direct)' 3
    checkstat 'cache hit (preprocessed)' 0
    checkstat 'cache miss' 1
    checkfile third_name.d "$expected_d_content"
    compare_file reference_test.o test.o

    rm -f third_name.d

    ##################################################################
    # Check that a missing .d file in the cache is handled correctly.
    testname="missing dependency file"
    $CCACHE -z >/dev/null
    $CCACHE -C >/dev/null

    $CCACHE $COMPILER -c -MD test.c
    checkstat 'cache hit (direct)' 0
    checkstat 'cache hit (preprocessed)' 0
    checkstat 'cache miss' 1
    checkfile other.d "$expected_d_content"
    CCACHE_DISABLE=1 $COMPILER -c -MD test.c -o reference_test.o
    compare_file reference_test.o test.o

    $CCACHE $COMPILER -c -MD test.c
    checkstat 'cache hit (direct)' 1
    checkstat 'cache hit (preprocessed)' 0
    checkstat 'cache miss' 1
    checkfile other.d "$expected_d_content"
    compare_file reference_test.o test.o

    find $CCACHE_DIR -name '*.d' -exec rm -f '{}' \;

    $CCACHE $COMPILER -c -MD test.c
    checkstat 'cache hit (direct)' 1
    checkstat 'cache hit (preprocessed)' 1
    checkstat 'cache miss' 1
    checkfile other.d "$expected_d_content"
    compare_file reference_test.o test.o

    ##################################################################
    # Check that stderr from both the preprocessor and the compiler is emitted
    # in direct mode too.
    testname="cpp stderr"
    $CCACHE -z >/dev/null
    $CCACHE -C >/dev/null
cat <<EOF >cpp-warning.c
#if FOO
/* Trigger preprocessor warning about extra token after #endif. */
#endif FOO
int stderr(void)
{
	/* Trigger compiler warning by having no return statement. */
}
EOF
    $CCACHE $COMPILER -Wall -W -c cpp-warning.c 2>stderr-orig.txt
    checkstat 'cache hit (direct)' 0
    checkstat 'cache hit (preprocessed)' 0
    checkstat 'cache miss' 1

    CCACHE_NODIRECT=1
    export CCACHE_NODIRECT
    $CCACHE $COMPILER -Wall -W -c cpp-warning.c 2>stderr-cpp.txt
    unset CCACHE_NODIRECT
    checkstat 'cache hit (direct)' 0
    checkstat 'cache hit (preprocessed)' 1
    checkstat 'cache miss' 1
    checkfile stderr-cpp.txt "`cat stderr-orig.txt`"

    $CCACHE $COMPILER -Wall -W -c cpp-warning.c 2>stderr-mf.txt
    checkstat 'cache hit (direct)' 1
    checkstat 'cache hit (preprocessed)' 1
    checkstat 'cache miss' 1
    checkfile stderr-mf.txt "`cat stderr-orig.txt`"

    ##################################################################
    # Check that it is possible to compile and cache an empty source code file.
    testname="empty source file"
    $CCACHE -Cz >/dev/null
    cp /dev/null empty.c
    $CCACHE $COMPILER -c empty.c
    checkstat 'cache hit (direct)' 0
    checkstat 'cache hit (preprocessed)' 0
    checkstat 'cache miss' 1
    $CCACHE $COMPILER -c empty.c
    checkstat 'cache hit (direct)' 1
    checkstat 'cache hit (preprocessed)' 0
    checkstat 'cache miss' 1

    ##################################################################
    # Check that empty include files are handled as well.
    testname="empty include file"
    $CCACHE -Cz >/dev/null
    cp /dev/null empty.h
    cat <<EOF >include_empty.c
#include "empty.h"
EOF
    backdate empty.h
    $CCACHE $COMPILER -c include_empty.c
    checkstat 'cache hit (direct)' 0
    checkstat 'cache hit (preprocessed)' 0
    checkstat 'cache miss' 1
    $CCACHE $COMPILER -c include_empty.c
    checkstat 'cache hit (direct)' 1
    checkstat 'cache hit (preprocessed)' 0
    checkstat 'cache miss' 1

    ##################################################################
    # Check that direct mode correctly detects file name/path changes.
    testname="__FILE__ in source file"
    $CCACHE -Cz >/dev/null
    cat <<EOF >file.c
#define file __FILE__
int test;
EOF
    $CCACHE $COMPILER -c file.c
    checkstat 'cache hit (direct)' 0
    checkstat 'cache hit (preprocessed)' 0
    checkstat 'cache miss' 1
    $CCACHE $COMPILER -c file.c
    checkstat 'cache hit (direct)' 1
    checkstat 'cache hit (preprocessed)' 0
    checkstat 'cache miss' 1
    $CCACHE $COMPILER -c `pwd`/file.c
    checkstat 'cache hit (direct)' 1
    checkstat 'cache hit (preprocessed)' 0
    checkstat 'cache miss' 2

    testname="__FILE__ in include file"
    $CCACHE -Cz >/dev/null
    cat <<EOF >file.h
#define file __FILE__
int test;
EOF
    backdate file.h
    cat <<EOF >file_h.c
#include "file.h"
EOF
    $CCACHE $COMPILER -c file_h.c
    checkstat 'cache hit (direct)' 0
    checkstat 'cache hit (preprocessed)' 0
    checkstat 'cache miss' 1
    $CCACHE $COMPILER -c file_h.c
    checkstat 'cache hit (direct)' 1
    checkstat 'cache hit (preprocessed)' 0
    checkstat 'cache miss' 1
    mv file_h.c file2_h.c
    $CCACHE $COMPILER -c `pwd`/file2_h.c
    checkstat 'cache hit (direct)' 1
    checkstat 'cache hit (preprocessed)' 0
    checkstat 'cache miss' 2

    ##################################################################
    # Check that direct mode ignores __FILE__ if sloppiness is specified.
    testname="__FILE__ in source file, sloppy"
    $CCACHE -Cz >/dev/null
    cat <<EOF >file.c
#define file __FILE__
int test;
EOF
    CCACHE_SLOPPINESS="$default_sloppiness file_macro" $CCACHE $COMPILER -c file.c
    checkstat 'cache hit (direct)' 0
    checkstat 'cache hit (preprocessed)' 0
    checkstat 'cache miss' 1
    CCACHE_SLOPPINESS="$default_sloppiness file_macro" $CCACHE $COMPILER -c file.c
    checkstat 'cache hit (direct)' 1
    checkstat 'cache hit (preprocessed)' 0
    checkstat 'cache miss' 1
    CCACHE_SLOPPINESS="$default_sloppiness file_macro" $CCACHE $COMPILER -c `pwd`/file.c
    checkstat 'cache hit (direct)' 2
    checkstat 'cache hit (preprocessed)' 0
    checkstat 'cache miss' 1

    testname="__FILE__ in include file, sloppy"
    $CCACHE -Cz >/dev/null
    cat <<EOF >file.h
#define file __FILE__
int test;
EOF
    backdate file.h
    cat <<EOF >file_h.c
#include "file.h"
EOF
    CCACHE_SLOPPINESS="$default_sloppiness file_macro" $CCACHE $COMPILER -c file_h.c
    checkstat 'cache hit (direct)' 0
    checkstat 'cache hit (preprocessed)' 0
    checkstat 'cache miss' 1
    CCACHE_SLOPPINESS="$default_sloppiness file_macro" $CCACHE $COMPILER -c file_h.c
    checkstat 'cache hit (direct)' 1
    checkstat 'cache hit (preprocessed)' 0
    checkstat 'cache miss' 1
    mv file_h.c file2_h.c
    CCACHE_SLOPPINESS="$default_sloppiness file_macro" $CCACHE $COMPILER -c `pwd`/file2_h.c
    checkstat 'cache hit (direct)' 2
    checkstat 'cache hit (preprocessed)' 0
    checkstat 'cache miss' 1

    ##################################################################
    # Check that we never get direct hits when __TIME__ is used.
    testname="__TIME__ in source file"
    $CCACHE -Cz >/dev/null
    cat <<EOF >time.c
#define time __TIME__
int test;
EOF
    $CCACHE $COMPILER -c time.c
    checkstat 'cache hit (direct)' 0
    checkstat 'cache hit (preprocessed)' 0
    checkstat 'cache miss' 1
    $CCACHE $COMPILER -c time.c
    checkstat 'cache hit (direct)' 0
    checkstat 'cache hit (preprocessed)' 1
    checkstat 'cache miss' 1

    testname="__TIME__ in include time"
    $CCACHE -Cz >/dev/null
    cat <<EOF >time.h
#define time __TIME__
int test;
EOF
    backdate time.h
    cat <<EOF >time_h.c
#include "time.h"
EOF
    $CCACHE $COMPILER -c time_h.c
    checkstat 'cache hit (direct)' 0
    checkstat 'cache hit (preprocessed)' 0
    checkstat 'cache miss' 1
    $CCACHE $COMPILER -c time_h.c
    checkstat 'cache hit (direct)' 0
    checkstat 'cache hit (preprocessed)' 1
    checkstat 'cache miss' 1

    ##################################################################
    # Check that direct mode ignores __TIME__ when sloppiness is specified.
    testname="__TIME__ in source file, sloppy"
    $CCACHE -Cz >/dev/null
    cat <<EOF >time.c
#define time __TIME__
int test;
EOF
    CCACHE_SLOPPINESS="$default_sloppiness pch_defines time_macros" $CCACHE $COMPILER -c time.c
    checkstat 'cache hit (direct)' 0
    checkstat 'cache hit (preprocessed)' 0
    checkstat 'cache miss' 1
    CCACHE_SLOPPINESS="$default_sloppiness pch_defines time_macros" $CCACHE $COMPILER -c time.c
    checkstat 'cache hit (direct)' 1
    checkstat 'cache hit (preprocessed)' 0
    checkstat 'cache miss' 1

    testname="__TIME__ in include time, sloppy"
    $CCACHE -Cz >/dev/null
    cat <<EOF >time.h
#define time __TIME__
int test;
EOF
    backdate time.h
    cat <<EOF >time_h.c
#include "time.h"
EOF
    CCACHE_SLOPPINESS="$default_sloppiness pch_defines time_macros" $CCACHE $COMPILER -c time_h.c
    checkstat 'cache hit (direct)' 0
    checkstat 'cache hit (preprocessed)' 0
    checkstat 'cache miss' 1
    CCACHE_SLOPPINESS="$default_sloppiness pch_defines time_macros" $CCACHE $COMPILER -c time_h.c
    checkstat 'cache hit (direct)' 1
    checkstat 'cache hit (preprocessed)' 0
    checkstat 'cache miss' 1

    ##################################################################
    # Check that a too new include file turns off direct mode.
    testname="too new include file"
    $CCACHE -Cz >/dev/null
    cat <<EOF >new.c
#include "new.h"
EOF
    cat <<EOF >new.h
int test;
EOF
    touch -t 203801010000 new.h
    $CCACHE $COMPILER -c new.c
    checkstat 'cache hit (direct)' 0
    checkstat 'cache hit (preprocessed)' 0
    checkstat 'cache miss' 1
    $CCACHE $COMPILER -c new.c
    checkstat 'cache hit (direct)' 0
    checkstat 'cache hit (preprocessed)' 1
    checkstat 'cache miss' 1

    ##################################################################
    # Check that include file mtime is ignored when sloppiness is specified.
    testname="too new include file, sloppy"
    $CCACHE -Cz >/dev/null
    cat <<EOF >new.c
#include "new.h"
EOF
    cat <<EOF >new.h
int test;
EOF
    touch -t 203801010000 new.h
    CCACHE_SLOPPINESS="$default_sloppiness include_file_mtime" $CCACHE $COMPILER -c new.c
    checkstat 'cache hit (direct)' 0
    checkstat 'cache hit (preprocessed)' 0
    checkstat 'cache miss' 1
    CCACHE_SLOPPINESS="$default_sloppiness include_file_mtime" $CCACHE $COMPILER -c new.c
    checkstat 'cache hit (direct)' 1
    checkstat 'cache hit (preprocessed)' 0
    checkstat 'cache miss' 1

    ##################################################################
    # Check that environment variables that affect the preprocessor are taken
    # into account.
    testname="environment variables"
    $CCACHE -Cz >/dev/null
    rm -rf subdir1 subdir2
    mkdir subdir1 subdir2
    cat <<EOF >subdir1/foo.h
int foo;
EOF
    cat <<EOF >subdir2/foo.h
int foo;
EOF
    cat <<EOF >foo.c
#include <foo.h>
EOF
    backdate subdir1/foo.h subdir2/foo.h
    CPATH=subdir1 $CCACHE $COMPILER -c foo.c
    checkstat 'cache hit (direct)' 0
    checkstat 'cache hit (preprocessed)' 0
    checkstat 'cache miss' 1
    CPATH=subdir1 $CCACHE $COMPILER -c foo.c
    checkstat 'cache hit (direct)' 1
    checkstat 'cache hit (preprocessed)' 0
    checkstat 'cache miss' 1
    CPATH=subdir2 $CCACHE $COMPILER -c foo.c
    checkstat 'cache hit (direct)' 1
    checkstat 'cache hit (preprocessed)' 0
    checkstat 'cache miss' 2 # subdir2 is part of the preprocessor output
    CPATH=subdir2 $CCACHE $COMPILER -c foo.c
    checkstat 'cache hit (direct)' 2
    checkstat 'cache hit (preprocessed)' 0
    checkstat 'cache miss' 2

    #################################################################
    # Check that strange "#line" directives are handled.
    testname="#line directives with troublesome files"
    $CCACHE -Cz >/dev/null
    cat <<EOF >strange.c
int foo;
EOF
    for x in stdout tty sda hda; do
        if [ -b /dev/$x ] || [ -c /dev/$x ]; then
            echo "#line 1 \"/dev/$x\"" >> strange.c
        fi
    done
    CCACHE_SLOPPINESS="$default_sloppiness include_file_mtime" $CCACHE $COMPILER -c strange.c
    manifest=`find $CCACHE_DIR -name '*.manifest'`
    if [ -n "$manifest" ]; then
        data="`$CCACHE --dump-manifest $manifest | egrep '/dev/(stdout|tty|sda|hda'`"
        if [ -n "$data" ]; then
            test_failed "$manifest contained troublesome file(s): $data"
        fi
    fi

    ##################################################################
    # Test --dump-manifest output.
    testname="--dump-manifest"
    $CCACHE -Cz >/dev/null
    $CCACHE $COMPILER test.c -c -o test.o
    manifest=`find $CCACHE_DIR -name '*.manifest'`
    $CCACHE --dump-manifest $manifest >manifest.dump

    if grep 'Hash: e6b009695d072974f2c4d1dd7e7ed4fc' manifest.dump >/dev/null 2>&1 && \
       grep 'Hash: e94ceb9f1b196c387d098a5f1f4fe862' manifest.dump >/dev/null 2>&1 && \
       grep 'Hash: c2f5392dbc7e8ff6138d01608445240a' manifest.dump >/dev/null 2>&1; then
        : OK
    else
        test_failed "unexpected output of --dump-manifest"
    fi
}

basedir_suite() {
    ##################################################################
    # Create some code to compile.
    mkdir -p dir1/src dir1/include
    cat <<EOF >dir1/src/test.c
#include <test.h>
EOF
    cat <<EOF >dir1/include/test.h
int test;
EOF
    cp -r dir1 dir2
    backdate dir1/include/test.h dir2/include/test.h

    cat <<EOF >stderr.h
int stderr(void)
{
	/* Trigger warning by having no return statement. */
}
EOF
    cat <<EOF >stderr.c
#include <stderr.h>
EOF
    backdate stderr.h

    ##################################################################
    # CCACHE_BASEDIR="" and using absolute include path will result in a cache
    # miss.
    testname="empty CCACHE_BASEDIR"
    $CCACHE -z >/dev/null

    cd dir1
    CCACHE_BASEDIR="" $CCACHE $COMPILER -I`pwd`/include -c src/test.c
    checkstat 'cache hit (direct)' 0
    checkstat 'cache hit (preprocessed)' 0
    checkstat 'cache miss' 1
    cd ..

    cd dir2
    CCACHE_BASEDIR="" $CCACHE $COMPILER -I`pwd`/include -c src/test.c
    checkstat 'cache hit (direct)' 0
    checkstat 'cache hit (preprocessed)' 0
    checkstat 'cache miss' 2
    cd ..

    ##################################################################
    # Setting CCACHE_BASEDIR will result in a cache hit because include paths
    # in the preprocessed output are rewritten.
    testname="set CCACHE_BASEDIR"
    $CCACHE -z >/dev/null
    $CCACHE -C >/dev/null

    ln -s dir1 symlink_to_dir1
    cd symlink_to_dir1
    CCACHE_BASEDIR="`pwd`" $CCACHE $COMPILER -I`pwd`/include -c src/test.c
    checkstat 'cache hit (direct)' 0
    checkstat 'cache hit (preprocessed)' 0
    checkstat 'cache miss' 1
    cd ..

    cd dir2
    # The space after -I is there to test an extra code path.
    CCACHE_BASEDIR="`pwd`" $CCACHE $COMPILER -I `pwd`/include -c src/test.c
    checkstat 'cache hit (direct)' 0
    checkstat 'cache hit (preprocessed)' 1
    checkstat 'cache miss' 1
    cd ..

    ##################################################################
    # Setting CCACHE_BASEDIR will result in a cache hit because -I arguments
    # are rewritten, as are the paths stored in the manifest.
    testname="set CCACHE_BASEDIR, direct lookup"
    $CCACHE -z >/dev/null
    $CCACHE -C >/dev/null
    unset CCACHE_NODIRECT

    cd dir1
    CCACHE_BASEDIR="`pwd`" $CCACHE $COMPILER -I`pwd`/include -c src/test.c
    checkstat 'cache hit (direct)' 0
    checkstat 'cache hit (preprocessed)' 0
    checkstat 'cache miss' 1
    cd ..

    cd dir2
    CCACHE_BASEDIR="`pwd`" $CCACHE $COMPILER -I`pwd`/include -c src/test.c
    checkstat 'cache hit (direct)' 1
    checkstat 'cache hit (preprocessed)' 0
    checkstat 'cache miss' 1
    cd ..

    ##################################################################
    # CCACHE_BASEDIR="" is the default.
    testname="default CCACHE_BASEDIR"
    cd dir1
    $CCACHE -z >/dev/null
    $CCACHE $COMPILER -I`pwd`/include -c src/test.c
    checkstat 'cache hit (direct)' 0
    checkstat 'cache hit (preprocessed)' 0
    checkstat 'cache miss' 1
    cd ..

    ##################################################################
    # Rewriting triggered by CCACHE_BASEDIR should handle paths with multiple
    # slashes correctly.
    testname="path normalization"
    cd dir1
    $CCACHE -z >/dev/null
    CCACHE_BASEDIR=`pwd` $CCACHE $COMPILER -I`pwd`//include -c `pwd`//src/test.c
    checkstat 'cache hit (direct)' 1
    checkstat 'cache hit (preprocessed)' 0
    checkstat 'cache miss' 0
    cd ..

    ##################################################################
    # Check that rewriting triggered by CCACHE_BASEDIR also affects stderr.
    testname="stderr"
    $CCACHE -z >/dev/null
    CCACHE_BASEDIR=`pwd` $CCACHE $COMPILER -Wall -W -I`pwd` -c `pwd`/stderr.c -o `pwd`/stderr.o 2>stderr.txt
    checkstat 'cache hit (direct)' 0
    checkstat 'cache hit (preprocessed)' 0
    checkstat 'cache miss' 1
    if grep `pwd` stderr.txt >/dev/null 2>&1; then
        test_failed "Base dir (`pwd`) found in stderr:\n`cat stderr.txt`"
    fi

    CCACHE_BASEDIR=`pwd` $CCACHE $COMPILER -Wall -W -I`pwd` -c `pwd`/stderr.c -o `pwd`/stderr.o 2>stderr.txt
    checkstat 'cache hit (direct)' 1
    checkstat 'cache hit (preprocessed)' 0
    checkstat 'cache miss' 1
    if grep `pwd` stderr.txt >/dev/null 2>&1; then
        test_failed "Base dir (`pwd`) found in stderr:\n`cat stderr.txt`"
    fi

    ##################################################################
    # Check that -MF, -MQ and -MT arguments with absolute paths are rewritten
    # to relative.
    testname="-MF/-MQ/-MT with absolute paths"
    for option in MF "MF " MQ "MQ " MT "MT "; do
        $CCACHE -Cz >/dev/null
        cd dir1
        CCACHE_BASEDIR="`pwd`" $CCACHE $COMPILER -I`pwd`/include -MD -${option}`pwd`/test.d -c src/test.c
        checkstat 'cache hit (direct)' 0
        checkstat 'cache hit (preprocessed)' 0
        checkstat 'cache miss' 1
        cd ..

        cd dir2
        CCACHE_BASEDIR="`pwd`" $CCACHE $COMPILER -I`pwd`/include -MD -${option}`pwd`/test.d -c src/test.c
        checkstat 'cache hit (direct)' 1
        checkstat 'cache hit (preprocessed)' 0
        checkstat 'cache miss' 1
        cd ..
    done

    ##################################################################
    # Check that clang's --serialize-diagnostics arguments with absolute paths
    # are rewritten to relative.
    if [ $COMPILER_TYPE_CLANG -eq 1 ]; then
        testname="serialize-diagnostics"
        $CCACHE -Cz >/dev/null
        cd dir1
        CCACHE_BASEDIR=`pwd` $CCACHE $COMPILER -w -MD -MF `pwd`/test.d -I`pwd`/include --serialize-diagnostics `pwd`/test.dia -c src/test.c -o `pwd`/test.o
        checkstat 'cache hit (direct)' 0
        checkstat 'cache hit (preprocessed)' 0
        checkstat 'cache miss' 1
        checkstat 'files in cache' 4
        cd ..

        cd dir2
        CCACHE_BASEDIR=`pwd` $CCACHE $COMPILER -w -MD -MF `pwd`/test.d -I`pwd`/include --serialize-diagnostics `pwd`/test.dia -c src/test.c -o `pwd`/test.o
        checkstat 'cache hit (direct)' 1
        checkstat 'cache hit (preprocessed)' 0
        checkstat 'cache miss' 1
        checkstat 'files in cache' 4
        cd ..
    fi
}

compression_suite() {
    ##################################################################
    # Create some code to compile.
    cat <<EOF >test.c
int test;
EOF

    ##################################################################
    # Check that compressed and uncompressed files get the same hash sum.
    testname="compression hash sum"
    CCACHE_COMPRESS=1 $CCACHE $COMPILER -c test.c
    checkstat 'cache hit (direct)' 0
    checkstat 'cache hit (preprocessed)' 0
    checkstat 'cache miss' 1

    CCACHE_COMPRESS=1 $CCACHE $COMPILER -c test.c
    checkstat 'cache hit (direct)' 0
    checkstat 'cache hit (preprocessed)' 1
    checkstat 'cache miss' 1

    $CCACHE $COMPILER -c test.c
    checkstat 'cache hit (direct)' 0
    checkstat 'cache hit (preprocessed)' 2
    checkstat 'cache miss' 1
}

readonly_suite() {
    ##################################################################
    # Create some code to compile.
    echo "int test;" >test.c
    echo "int test2;" >test2.c

    # Cache a compilation.
    $CCACHE $COMPILER -c test.c -o test.o
    checkstat 'cache hit (preprocessed)' 0
    checkstat 'cache miss' 1

    # Make the cache readonly
    # Check that readonly mode finds the result.
    testname="cache hit"
    rm -f test.o test2.o
    chmod -R a-w $CCACHE_DIR
    CCACHE_READONLY=1 CCACHE_TEMPDIR=/tmp CCACHE_PREFIX=false $CCACHE $COMPILER -c test.c -o test.o >/dev/null 2>&1
    status1=$?
    # Check that fallback to the real compiler works for a cache miss.
    CCACHE_READONLY=1 CCACHE_TEMPDIR=/tmp $CCACHE $COMPILER -c test2.c -o test2.o >/dev/null 2>&1
    status2=$?
    chmod -R a+w $CCACHE_DIR
    if [ $status1 -ne 0 ]; then
        test_failed "failure when compiling test.c readonly"
    fi
    if [ $status2 -ne 0 ]; then
        test_failed "failure when compiling test2.c readonly"
    fi
    if [ ! -f test.o ]; then
        test_failed "test.o missing"
    fi
    if [ ! -f test2.o ]; then
        test_failed "test2.o missing"
    fi

    # Check that readonly mode doesn't try to store new results.
    testname="cache miss"
    files_before=`find $CCACHE_DIR -type f | wc -l`
    CCACHE_READONLY=1 CCACHE_TEMPDIR=/tmp $CCACHE $COMPILER -c test2.c -o test2.o
    if [ $? -ne 0 ]; then
        test_failed "failure when compiling test2.c readonly"
    fi
    if [ ! -f test2.o ]; then
        test_failed "test2.o missing"
    fi
    files_after=`find $CCACHE_DIR -type f | wc -l`
    if [ $files_before -ne $files_after ]; then
        test_failed "readonly mode stored files in the cache"
    fi

    # Check that readonly mode and direct mode works.
    unset CCACHE_NODIRECT
    files_before=`find $CCACHE_DIR -type f | wc -l`
    CCACHE_READONLY=1 CCACHE_TEMPDIR=/tmp $CCACHE $COMPILER -c test.c -o test.o
    CCACHE_NODIRECT=1
    export CCACHE_NODIRECT
    if [ $? -ne 0 ]; then
        test_failed "failure when compiling test2.c readonly"
    fi
    files_after=`find $CCACHE_DIR -type f | wc -l`
    if [ $files_before -ne $files_after ]; then
        test_failed "readonly mode + direct mode stored files in the cache"
    fi

    ##################################################################
}

readonly_direct_suite() {
    unset CCACHE_NODIRECT

    ##################################################################
    # Create some code to compile.
    echo "int test;" >test.c

    # Cache a compilation.
    testname="fill cache"
    $CCACHE $COMPILER -c test.c -o test.o
    checkstat 'cache hit (direct)' 0
    checkstat 'cache hit (preprocessed)' 0
    checkstat 'cache miss' 1

    # Check that "readonly direct" mode gets a direct hit.
    testname="direct hit"
    CCACHE_READONLY_DIRECT=1 $CCACHE $COMPILER -c test.c -o test.o
    checkstat 'cache hit (direct)' 1
    checkstat 'cache hit (preprocessed)' 0
    checkstat 'cache miss' 1

    # Check that "readonly direct" mode doesn't get a preprocessed hit.
    testname="preprocessed miss"
    CCACHE_READONLY_DIRECT=1 $CCACHE $COMPILER -DFOO -c test.c -o test.o
    checkstat 'cache hit (direct)' 1
    checkstat 'cache hit (preprocessed)' 0
    checkstat 'cache miss' 1
}

extrafiles_suite() {
    ##################################################################
    # Create some code to compile.
    cat <<EOF >test.c
int test;
EOF
    echo a >a
    echo b >b

    ##################################################################
    # Test the CCACHE_EXTRAFILES feature.

    testname="cache hit"
    $CCACHE $COMPILER -c test.c
    checkstat 'cache hit (preprocessed)' 0
    checkstat 'cache miss' 1

    testname="cache miss"
    $CCACHE $COMPILER -c test.c
    checkstat 'cache hit (preprocessed)' 1
    checkstat 'cache miss' 1

    testname="cache miss a b"
    CCACHE_EXTRAFILES="a${PATH_DELIM}b" $CCACHE $COMPILER -c test.c
    checkstat 'cache hit (preprocessed)' 1
    checkstat 'cache miss' 2

    testname="cache hit a b"
    CCACHE_EXTRAFILES="a${PATH_DELIM}b" $CCACHE $COMPILER -c test.c
    checkstat 'cache hit (preprocessed)' 2
    checkstat 'cache miss' 2

    testname="cache miss a b2"
    echo b2 >b
    CCACHE_EXTRAFILES="a${PATH_DELIM}b" $CCACHE $COMPILER -c test.c
    checkstat 'cache hit (preprocessed)' 2
    checkstat 'cache miss' 3

    testname="cache hit a b2"
    CCACHE_EXTRAFILES="a${PATH_DELIM}b" $CCACHE $COMPILER -c test.c
    checkstat 'cache hit (preprocessed)' 3
    checkstat 'cache miss' 3

    testname="cache miss doesntexist"
    CCACHE_EXTRAFILES="doesntexist" $CCACHE $COMPILER -c test.c
    checkstat 'cache hit (preprocessed)' 3
    checkstat 'cache miss' 3
    checkstat 'error hashing extra file' 1
}

prepare_cleanup_test() {
    dir=$1
    rm -rf $dir
    mkdir -p $dir
    i=0
    while [ $i -lt 10 ]; do
        perl -e 'print "A" x 4017' >$dir/result$i-4017.o
        touch $dir/result$i-4017.stderr
        touch $dir/result$i-4017.d
        if [ $i -gt 5 ]; then
            backdate $dir/result$i-4017.stderr
        fi
        i=`expr $i + 1`
    done
    # NUMFILES: 30, TOTALSIZE: 40 KiB, MAXFILES: 0, MAXSIZE: 0
    echo "0 0 0 0 0 0 0 0 0 0 0 30 40 0 0" >$dir/stats
}

cleanup_suite() {
    testname="clear"
    prepare_cleanup_test $CCACHE_DIR/a
    $CCACHE -C >/dev/null
    checkfilecount 0 '*.o' $CCACHE_DIR
    checkfilecount 0 '*.d' $CCACHE_DIR
    checkfilecount 0 '*.stderr' $CCACHE_DIR
    checkstat 'files in cache' 0

    testname="forced cleanup, no limits"
    $CCACHE -C >/dev/null
    prepare_cleanup_test $CCACHE_DIR/a
    $CCACHE -F 0 -M 0 >/dev/null
    $CCACHE -c >/dev/null
    checkfilecount 10 '*.o' $CCACHE_DIR
    checkfilecount 10 '*.d' $CCACHE_DIR
    checkfilecount 10 '*.stderr' $CCACHE_DIR
    checkstat 'files in cache' 30

    testname="forced cleanup, file limit"
    $CCACHE -C >/dev/null
    prepare_cleanup_test $CCACHE_DIR/a
    # (9/10) * 30 * 16 = 432
    $CCACHE -F 432 -M 0 >/dev/null
    $CCACHE -c >/dev/null
    # floor(0.8 * 9) = 7
    checkfilecount 7 '*.o' $CCACHE_DIR
    checkfilecount 7 '*.d' $CCACHE_DIR
    checkfilecount 7 '*.stderr' $CCACHE_DIR
    checkstat 'files in cache' 21
    for i in 0 1 2 3 4 5 9; do
        file=$CCACHE_DIR/a/result$i-4017.o
        if [ ! -f $file ]; then
            test_failed "File $file removed when it shouldn't"
        fi
    done
    for i in 6 7 8; do
        file=$CCACHE_DIR/a/result$i-4017.o
        if [ -f $file ]; then
            test_failed "File $file not removed when it should"
        fi
    done

    # Warning: this test is known to fail on filesystems that have
    # unusual block sizes, including ecryptfs.  The workaround is
    # to place the test directory elsewhere:
    #     cd /tmp
    #     CCACHE=$DIR/ccache $DIR/test.sh
    testname="forced cleanup, size limit"
    $CCACHE -C >/dev/null
    prepare_cleanup_test $CCACHE_DIR/a
    # (4/10) * 10 * 4 * 16 = 256
    $CCACHE -F 0 -M 256K >/dev/null
    $CCACHE -c >/dev/null
    # floor(0.8 * 4) = 3
    checkfilecount 3 '*.o' $CCACHE_DIR
    checkfilecount 3 '*.d' $CCACHE_DIR
    checkfilecount 3 '*.stderr' $CCACHE_DIR
    checkstat 'files in cache' 9
    for i in 3 4 5; do
        file=$CCACHE_DIR/a/result$i-4017.o
        if [ ! -f $file ]; then
            test_failed "File $file removed when it shouldn't"
        fi
    done
    for i in 0 1 2 6 7 8 9; do
        file=$CCACHE_DIR/a/result$i-4017.o
        if [ -f $file ]; then
            test_failed "File $file not removed when it should"
        fi
    done

    testname="autocleanup"
    $CCACHE -C >/dev/null
    for x in 0 1 2 3 4 5 6 7 8 9 a b c d e f; do
        prepare_cleanup_test $CCACHE_DIR/$x
    done
    # (9/10) * 30 * 16 = 432
    $CCACHE -F 432 -M 0 >/dev/null
    touch empty.c
    checkfilecount 160 '*.o' $CCACHE_DIR
    checkfilecount 160 '*.d' $CCACHE_DIR
    checkfilecount 160 '*.stderr' $CCACHE_DIR
    checkstat 'files in cache' 480
    $CCACHE $COMPILER -c empty.c -o empty.o
    # floor(0.8 * 9) = 7
    checkfilecount 157 '*.o' $CCACHE_DIR
    checkfilecount 156 '*.d' $CCACHE_DIR
    checkfilecount 156 '*.stderr' $CCACHE_DIR
    checkstat 'files in cache' 469

    testname="sibling cleanup"
    $CCACHE -C >/dev/null
    prepare_cleanup_test $CCACHE_DIR/a
    # (9/10) * 30 * 16 = 432
    $CCACHE -F 432 -M 0 >/dev/null
    backdate $CCACHE_DIR/a/result2-4017.stderr
    $CCACHE -c >/dev/null
    # floor(0.8 * 9) = 7
    checkfilecount 7 '*.o' $CCACHE_DIR
    checkfilecount 7 '*.d' $CCACHE_DIR
    checkfilecount 7 '*.stderr' $CCACHE_DIR
    checkstat 'files in cache' 21
    for i in 0 1 3 4 5 8 9; do
        file=$CCACHE_DIR/a/result$i-4017.o
        if [ ! -f $file ]; then
            test_failed "File $file removed when it shouldn't"
        fi
    done
    for i in 2 6 7; do
        file=$CCACHE_DIR/a/result$i-4017.o
        if [ -f $file ]; then
            test_failed "File $file not removed when it should"
        fi
    done

    testname="new unknown file"
    $CCACHE -C >/dev/null
    prepare_cleanup_test $CCACHE_DIR/a
    touch $CCACHE_DIR/a/abcd.unknown
    $CCACHE -F 0 -M 0 -c >/dev/null # update counters
    checkstat 'files in cache' 31
    # (9/10) * 30 * 16 = 432
    $CCACHE -F 432 -M 0 >/dev/null
    $CCACHE -c >/dev/null
    if [ ! -f $CCACHE_DIR/a/abcd.unknown ]; then
        test_failed "$CCACHE_DIR/a/abcd.unknown removed"
    fi
    checkstat 'files in cache' 19

    testname="old unknown file"
    $CCACHE -C >/dev/null
    prepare_cleanup_test $CCACHE_DIR/a
    # (9/10) * 30 * 16 = 432
    $CCACHE -F 432 -M 0 >/dev/null
    touch $CCACHE_DIR/a/abcd.unknown
    backdate $CCACHE_DIR/a/abcd.unknown
    $CCACHE -c >/dev/null
    if [ -f $CCACHE_DIR/a/abcd.unknown ]; then
        test_failed "$CCACHE_DIR/a/abcd.unknown not removed"
    fi

    testname="cleanup of tmp files"
    $CCACHE -C >/dev/null
    touch $CCACHE_DIR/a/abcd.tmp.efgh
    $CCACHE -c >/dev/null # update counters
    checkstat 'files in cache' 1
    backdate $CCACHE_DIR/a/abcd.tmp.efgh
    $CCACHE -c >/dev/null
    if [ -f $CCACHE_DIR/a/abcd.tmp.efgh ]; then
        test_failed "$CCACHE_DIR/a/abcd.tmp.unknown not removed"
    fi
    checkstat 'files in cache' 0

    testname="ignore .nfs* files"
    prepare_cleanup_test $CCACHE_DIR/a
    touch $CCACHE_DIR/a/.nfs0123456789
    $CCACHE -F 0 -M 0 >/dev/null
    $CCACHE -c >/dev/null
    checkfilecount 1 '.nfs*' $CCACHE_DIR
    checkstat 'files in cache' 30
}

pch_suite() {
    unset CCACHE_NODIRECT

    cat <<EOF >pch.c
#include "pch.h"
int main()
{
  void *p = NULL;
  return 0;
}
EOF
    cat <<EOF >pch.h
#include <stdlib.h>
EOF
    cat <<EOF >pch2.c
int main()
{
  void *p = NULL;
  return 0;
}
EOF

    if $COMPILER $SYSROOT -fpch-preprocess pch.h 2>/dev/null && [ -f pch.h.gch ] && $COMPILER $SYSROOT pch.c -o pch; then
        rm pch.h.gch
    else
        echo "Compiler (`$COMPILER --version | head -1`) doesn't support precompiled headers -- not running pch test"
        return
    fi

    # clang and gcc handle precompiled headers similarly, but gcc is much more
    # forgiving with precompiled headers. Both gcc and clang keep an absolute
    # path reference to the original file except that clang uses that reference
    # to validate the pch and gcc ignores the reference. Also, clang has an
    # additional feature: pre-tokenized headers. For these reasons clang should
    # be tested separately than gcc. clang can only use pch or pth headers on
    # the command line and not as an #include statement inside a source file.

    if [ $COMPILER_TYPE_CLANG -eq 1 ]; then
        clang_pch_suite
    else
        gcc_pch_suite
    fi
}

gcc_pch_suite() {
    ##################################################################
    # Tests for creating a .gch without opt-in.

    backdate pch.h

    testname="create .gch, -c, no -o, without opt-in"
    $CCACHE -zC >/dev/null
    $CCACHE $COMPILER $SYSROOT -c pch.h
    checkstat 'cache hit (direct)' 0
    checkstat 'cache hit (preprocessed)' 0
    checkstat 'cache miss' 0
    checkstat "can't use precompiled header" 1

    testname="create .gch, no -c, -o, without opt-in"
    $CCACHE -Cz >/dev/null
    $CCACHE $COMPILER pch.h -o pch.gch
    checkstat 'cache hit (direct)' 0
    checkstat 'cache hit (preprocessed)' 0
    checkstat 'cache miss' 0
    checkstat "can't use precompiled header" 1

    ##################################################################
    # Tests for creating a .gch with opt-in.

    backdate pch.h

    testname="create .gch, -c, no -o, with opt-in"
    $CCACHE -zC >/dev/null
    CCACHE_SLOPPINESS=pch_defines,time_macros $CCACHE $COMPILER $SYSROOT -c pch.h
    checkstat 'cache hit (direct)' 0
    checkstat 'cache hit (preprocessed)' 0
    checkstat 'cache miss' 1
    rm -f pch.h.gch
    CCACHE_SLOPPINESS=pch_defines,time_macros $CCACHE $COMPILER $SYSROOT -c pch.h
    checkstat 'cache hit (direct)' 1
    checkstat 'cache hit (preprocessed)' 0
    checkstat 'cache miss' 1
    if [ ! -f pch.h.gch ]; then
        test_failed "pch.h.gch missing"
    fi

    testname="create .gch, no -c, -o, with opt-in"
    $CCACHE -Cz >/dev/null
    CCACHE_SLOPPINESS=pch_defines,time_macros $CCACHE $COMPILER $SYSROOT pch.h -o pch.gch
    checkstat 'cache hit (direct)' 0
    checkstat 'cache hit (preprocessed)' 0
    checkstat 'cache miss' 1
    CCACHE_SLOPPINESS=pch_defines,time_macros $CCACHE $COMPILER $SYSROOT pch.h -o pch.gch
    checkstat 'cache hit (direct)' 1
    checkstat 'cache hit (preprocessed)' 0
    checkstat 'cache miss' 1
    if [ ! -f pch.gch ]; then
        test_failed "pch.gch missing"
    fi
    rm pch.gch

    ##################################################################
    # Tests for using a .gch.

    rm -f pch.h
    backdate pch.h.gch

    testname="no -fpch-preprocess, #include"
    $CCACHE -Cz >/dev/null
    $CCACHE $COMPILER $SYSROOT -c pch.c 2>/dev/null
    checkstat 'cache hit (direct)' 0
    checkstat 'cache hit (preprocessed)' 0
    checkstat 'cache miss' 0
    # Preprocessor error because GCC can't find the real include file when
    # trying to preprocess:
    checkstat 'preprocessor error' 1

    testname="no -fpch-preprocess, -include, no sloppiness"
    $CCACHE -Cz >/dev/null
    $CCACHE $COMPILER $SYSROOT -c -include pch.h pch2.c 2>/dev/null
    checkstat 'cache hit (direct)' 0
    checkstat 'cache hit (preprocessed)' 0
    checkstat 'cache miss' 0
    # Must enable sloppy time macros:
    checkstat "can't use precompiled header" 1

    testname="no -fpch-preprocess, -include"
    $CCACHE -Cz >/dev/null
    CCACHE_SLOPPINESS="$default_sloppiness pch_defines time_macros" $CCACHE $COMPILER $SYSROOT -c -include pch.h pch2.c 2>/dev/null
    checkstat 'cache hit (direct)' 0
    checkstat 'cache hit (preprocessed)' 0
    checkstat 'cache miss' 1
    CCACHE_SLOPPINESS="$default_sloppiness pch_defines time_macros" $CCACHE $COMPILER $SYSROOT -c -include pch.h pch2.c 2>/dev/null
    checkstat 'cache hit (direct)' 1
    checkstat 'cache hit (preprocessed)' 0
    checkstat 'cache miss' 1

    testname="-fpch-preprocess, #include, no sloppiness"
    $CCACHE -Cz >/dev/null
    $CCACHE $COMPILER $SYSROOT -c -fpch-preprocess pch.c
    checkstat 'cache hit (direct)' 0
    checkstat 'cache hit (preprocessed)' 0
    # Must enable sloppy time macros:
    checkstat "can't use precompiled header" 1

    testname="-fpch-preprocess, #include, sloppiness"
    $CCACHE -Cz >/dev/null
    CCACHE_SLOPPINESS="$default_sloppiness pch_defines time_macros" $CCACHE $COMPILER $SYSROOT -c -fpch-preprocess pch.c
    checkstat 'cache hit (direct)' 0
    checkstat 'cache hit (preprocessed)' 0
    checkstat 'cache miss' 1
    CCACHE_SLOPPINESS="$default_sloppiness pch_defines time_macros" $CCACHE $COMPILER $SYSROOT -c -fpch-preprocess pch.c
    checkstat 'cache hit (direct)' 1
    checkstat 'cache hit (preprocessed)' 0
    checkstat 'cache miss' 1

    testname="-fpch-preprocess, #include, file changed"
    echo "updated" >>pch.h.gch # GCC seems to cope with this...
    backdate pch.h.gch
    CCACHE_SLOPPINESS="$default_sloppiness pch_defines time_macros" $CCACHE $COMPILER $SYSROOT -c -fpch-preprocess pch.c
    checkstat 'cache hit (direct)' 1
    checkstat 'cache hit (preprocessed)' 0
    checkstat 'cache miss' 2

    testname="preprocessor mode"
    $CCACHE -Cz >/dev/null
    CCACHE_NODIRECT=1 CCACHE_SLOPPINESS="$default_sloppiness pch_defines time_macros" $CCACHE $COMPILER $SYSROOT -c -fpch-preprocess pch.c
    checkstat 'cache hit (direct)' 0
    checkstat 'cache hit (preprocessed)' 0
    checkstat 'cache miss' 1
    CCACHE_NODIRECT=1 CCACHE_SLOPPINESS="$default_sloppiness pch_defines time_macros" $CCACHE $COMPILER $SYSROOT -c -fpch-preprocess pch.c
    checkstat 'cache hit (direct)' 0
    checkstat 'cache hit (preprocessed)' 1
    checkstat 'cache miss' 1

    testname="preprocessor mode, file changed"
    echo "updated" >>pch.h.gch # GCC seems to cope with this...
    backdate pch.h.gch
    CCACHE_NODIRECT=1 CCACHE_SLOPPINESS="$default_sloppiness pch_defines time_macros" $CCACHE $COMPILER $SYSROOT -c -fpch-preprocess pch.c
    checkstat 'cache hit (direct)' 0
    checkstat 'cache hit (preprocessed)' 1
    checkstat 'cache miss' 2
    CCACHE_NODIRECT=1 CCACHE_SLOPPINESS="$default_sloppiness pch_defines time_macros" $CCACHE $COMPILER $SYSROOT -c -fpch-preprocess pch.c
    checkstat 'cache hit (direct)' 0
    checkstat 'cache hit (preprocessed)' 2
    checkstat 'cache miss' 2
}

clang_pch_suite() {
    ##################################################################
    # Tests for creating a .gch.

    backdate pch.h

    testname="create .gch, -c, no -o"
    $CCACHE -zC >/dev/null
    $CCACHE $COMPILER $SYSROOT -c pch.h
    checkstat 'cache hit (direct)' 0
    checkstat 'cache hit (preprocessed)' 0
    checkstat 'cache miss' 1
    rm -f pch.h.gch
    $CCACHE $COMPILER $SYSROOT -c pch.h
    checkstat 'cache hit (direct)' 1
    checkstat 'cache hit (preprocessed)' 0
    checkstat 'cache miss' 1
    if [ ! -f pch.h.gch ]; then
        test_failed "pch.h.gch missing"
    fi

    testname="create .gch, no -c, -o"
    $CCACHE -Cz >/dev/null
    $CCACHE $COMPILER $SYSROOT pch.h -o pch.gch
    checkstat 'cache hit (direct)' 0
    checkstat 'cache hit (preprocessed)' 0
    checkstat 'cache miss' 1
    $CCACHE $COMPILER $SYSROOT pch.h -o pch.gch
    checkstat 'cache hit (direct)' 1
    checkstat 'cache hit (preprocessed)' 0
    checkstat 'cache miss' 1
    if [ ! -f pch.gch ]; then
        test_failed "pch.gch missing"
    fi
    rm pch.gch

    ##################################################################
    # Tests for using a .gch.

    backdate pch.h.gch

    testname="gch, no -fpch-preprocess, -include, no sloppy time macros"
    $CCACHE -Cz >/dev/null
    $CCACHE $COMPILER $SYSROOT -c -include pch.h pch2.c 2>/dev/null
    checkstat 'cache hit (direct)' 0
    checkstat 'cache hit (preprocessed)' 0
    checkstat 'cache miss' 0
    # Must enable sloppy time macros:
    checkstat "can't use precompiled header" 1

    testname="gch, no -fpch-preprocess, -include, sloppy time macros"
    $CCACHE -Cz >/dev/null
    CCACHE_SLOPPINESS=time_macros $CCACHE $COMPILER $SYSROOT -c -include pch.h pch2.c 2>/dev/null
    checkstat 'cache hit (direct)' 0
    checkstat 'cache hit (preprocessed)' 0
    checkstat 'cache miss' 1
    CCACHE_SLOPPINESS=time_macros $CCACHE $COMPILER $SYSROOT -c -include pch.h pch2.c 2>/dev/null
    checkstat 'cache hit (direct)' 1
    checkstat 'cache hit (preprocessed)' 0
    checkstat 'cache miss' 1

    testname="gch, -fpch-preprocess, -include, file changed"
    echo "updated" >>pch.h.gch # clang seems to cope with this...
    backdate pch.h.gch
    CCACHE_SLOPPINESS=time_macros $CCACHE $COMPILER $SYSROOT -c -include pch.h -fpch-preprocess pch.c
    checkstat 'cache hit (direct)' 1
    checkstat 'cache hit (preprocessed)' 0
    checkstat 'cache miss' 2

    testname="gch, preprocessor mode"
    $CCACHE -Cz >/dev/null
    CCACHE_NODIRECT=1 CCACHE_SLOPPINESS=time_macros $CCACHE $COMPILER $SYSROOT -c -include pch.h -fpch-preprocess pch.c
    checkstat 'cache hit (direct)' 0
    checkstat 'cache hit (preprocessed)' 0
    checkstat 'cache miss' 1
    CCACHE_NODIRECT=1 CCACHE_SLOPPINESS=time_macros $CCACHE $COMPILER $SYSROOT -c -include pch.h -fpch-preprocess pch.c
    checkstat 'cache hit (direct)' 0
    checkstat 'cache hit (preprocessed)' 1
    checkstat 'cache miss' 1

    testname="gch, preprocessor mode, file changed"
    echo "updated" >>pch.h.gch # clang seems to cope with this...
    backdate pch.h.gch
    CCACHE_NODIRECT=1 CCACHE_SLOPPINESS=time_macros $CCACHE $COMPILER $SYSROOT -c -include pch.h -fpch-preprocess pch.c
    checkstat 'cache hit (direct)' 0
    checkstat 'cache hit (preprocessed)' 1
    checkstat 'cache miss' 2
    CCACHE_NODIRECT=1 CCACHE_SLOPPINESS=time_macros $CCACHE $COMPILER $SYSROOT -c -include pch.h -fpch-preprocess pch.c
    checkstat 'cache hit (direct)' 0
    checkstat 'cache hit (preprocessed)' 2
    checkstat 'cache miss' 2

    rm pch.h.gch

    ##################################################################
    # Tests for creating a .pth.

    backdate pch.h

    testname="create .pth, -c, -o"
    $CCACHE -zC >/dev/null
    $CCACHE $COMPILER $SYSROOT -c pch.h -o pch.h.pth
    checkstat 'cache hit (direct)' 0
    checkstat 'cache hit (preprocessed)' 0
    checkstat 'cache miss' 1
    rm -f pch.h.pth
    $CCACHE $COMPILER $SYSROOT -c pch.h -o pch.h.pth
    checkstat 'cache hit (direct)' 1
    checkstat 'cache hit (preprocessed)' 0
    checkstat 'cache miss' 1
    if [ ! -f pch.h.pth ]; then
        test_failed "pch.h.pth missing"
    fi

    ##################################################################
    # Tests for using a .pth.

    backdate pch.h.pth

    testname="pth, no -fpch-preprocess, -include, no sloppy time macros"
    $CCACHE -Cz >/dev/null
    $CCACHE $COMPILER $SYSROOT -c -include pch.h pch2.c
    checkstat 'cache hit (direct)' 0
    checkstat 'cache hit (preprocessed)' 0
    checkstat 'cache miss' 0
    # Must enable sloppy time macros:
    checkstat "can't use precompiled header" 1

    testname="pth, no -fpch-preprocess, -include, sloppy time macros"
    $CCACHE -Cz >/dev/null
    CCACHE_SLOPPINESS=time_macros $CCACHE $COMPILER $SYSROOT -c -include pch.h pch2.c 2>/dev/null
    checkstat 'cache hit (direct)' 0
    checkstat 'cache hit (preprocessed)' 0
    checkstat 'cache miss' 1
    CCACHE_SLOPPINESS=time_macros $CCACHE $COMPILER $SYSROOT -c -include pch.h pch2.c 2>/dev/null
    checkstat 'cache hit (direct)' 1
    checkstat 'cache hit (preprocessed)' 0
    checkstat 'cache miss' 1

    testname="pth, -fpch-preprocess, -include, file changed"
    echo "updated" >>pch.h.pth # clang seems to cope with this...
    backdate pch.h.pth
    CCACHE_SLOPPINESS=time_macros $CCACHE $COMPILER $SYSROOT -c -include pch.h -fpch-preprocess pch.c
    checkstat 'cache hit (direct)' 1
    checkstat 'cache hit (preprocessed)' 0
    checkstat 'cache miss' 2

    testname="pth, preprocessor mode"
    $CCACHE -Cz >/dev/null
    CCACHE_NODIRECT=1 CCACHE_SLOPPINESS=time_macros $CCACHE $COMPILER $SYSROOT -c -include pch.h -fpch-preprocess pch.c
    checkstat 'cache hit (direct)' 0
    checkstat 'cache hit (preprocessed)' 0
    checkstat 'cache miss' 1
    CCACHE_NODIRECT=1 CCACHE_SLOPPINESS=time_macros $CCACHE $COMPILER $SYSROOT -c -include pch.h -fpch-preprocess pch.c
    checkstat 'cache hit (direct)' 0
    checkstat 'cache hit (preprocessed)' 1
    checkstat 'cache miss' 1

    testname="pth, preprocessor mode, file changed"
    echo "updated" >>pch.h.pth # clang seems to cope with this...
    backdate pch.h.pth
    CCACHE_NODIRECT=1 CCACHE_SLOPPINESS=time_macros $CCACHE $COMPILER $SYSROOT -c -include pch.h -fpch-preprocess pch.c
    checkstat 'cache hit (direct)' 0
    checkstat 'cache hit (preprocessed)' 1
    checkstat 'cache miss' 2
    CCACHE_NODIRECT=1 CCACHE_SLOPPINESS=time_macros $CCACHE $COMPILER $SYSROOT -c -include pch.h -fpch-preprocess pch.c
    checkstat 'cache hit (direct)' 0
    checkstat 'cache hit (preprocessed)' 2
    checkstat 'cache miss' 2

    rm pch.h.pth
}

upgrade_suite() {
    testname="keep maxfiles and maxsize settings"
    rm -rf $CCACHE_DIR $CCACHE_CONFIGPATH
    mkdir -p $CCACHE_DIR/0
    echo "0 0 0 0 0 0 0 0 0 0 0 0 0 2000 131072" >$CCACHE_DIR/0/stats
    checkstat 'max files' 32000
    checkstat 'max cache size' '2.1 GB'
}

prefix_suite() {
    testname="prefix"
    $CCACHE -Cz >/dev/null
    rm -f prefix.result
    cat <<'EOF' >prefix-a
#!/bin/sh
echo a >>prefix.result
exec "$@"
EOF
    cat <<'EOF' >prefix-b
#!/bin/sh
echo b >>prefix.result
exec "$@"
EOF
    chmod +x prefix-a prefix-b
    cat <<'EOF' >file.c
int foo;
EOF
    PATH=.:$PATH CCACHE_PREFIX="prefix-a prefix-b" $CCACHE $COMPILER -c file.c
    checkstat 'cache hit (direct)' 0
    checkstat 'cache hit (preprocessed)' 0
    checkstat 'cache miss' 1
    checkfile prefix.result "a
b"
    PATH=.:$PATH CCACHE_PREFIX="prefix-a prefix-b" $CCACHE $COMPILER -c file.c
    checkstat 'cache hit (direct)' 0
    checkstat 'cache hit (preprocessed)' 1
    checkstat 'cache miss' 1
    checkfile prefix.result "a
b"
}

######################################################################
# main program

if pwd | grep '[^A-Za-z0-9/.,=_%+-]' >/dev/null 2>&1; then
    cat <<EOF
Error: The test suite doesn't work in directories with whitespace or other
funny characters in the name. Sorry.
EOF
    exit 1
fi

suites="$*"
if [ -n "$CC" ]; then
    COMPILER="$CC"
else
    COMPILER=gcc
fi
if [ -z "$CCACHE" ]; then
    CCACHE=`pwd`/ccache
fi

# save the type of compiler because some test may not work on all compilers
COMPILER_TYPE_CLANG=0
COMPILER_TYPE_GCC=0

COMPILER_USES_LLVM=0
HOST_OS_APPLE=0

compiler_version="`$COMPILER --version 2>&1 | head -1`"
case $compiler_version in
    *gcc*|*g++*|2.95*)
        COMPILER_TYPE_GCC=1
        ;;
    *clang*)
        COMPILER_TYPE_CLANG=1
        ;;
    *)
        echo "WARNING: Compiler $COMPILER not supported (version: $compiler_version) -- not running tests" >&2
        exit 0
        ;;
esac

case $compiler_version in
    *llvm*|*LLVM*)
        COMPILER_USES_LLVM=1
        ;;
esac

host_os="`uname -s`"
case $host_os in
    *Darwin*)
        HOST_OS_APPLE=1
        ;;
esac

TESTDIR=testdir.$$
rm -rf $TESTDIR
mkdir $TESTDIR
cd $TESTDIR || exit 1

CCACHE_DIR=`pwd`/.ccache
export CCACHE_DIR
CCACHE_LOGFILE=`pwd`/ccache.log
export CCACHE_LOGFILE
CCACHE_CONFIGPATH=`pwd`/ccache.conf
export CCACHE_CONFIGPATH
touch $CCACHE_CONFIGPATH


if [ $HOST_OS_APPLE -eq 1 ]; then
    # Grab the developer directory from the environment or try xcode-select
    if [ "$XCODE_DEVELOPER_DIR" = "" ]; then
      XCODE_DEVELOPER_DIR=`xcode-select --print-path`
      if [ "$XCODE_DEVELOPER_DIR" = "" ]; then
        echo "Error: XCODE_DEVELOPER_DIR environment variable not set and xcode-select path not set"
        exit 1
      fi
    fi

    # Choose the latest SDK if an SDK root is not set
    MAC_PLATFORM_DIR=$XCODE_DEVELOPER_DIR/Platforms/MacOSX.platform
    if [ "$SDKROOT" = "" ]; then
        SDKROOT="`eval ls -f -1 -d \"$MAC_PLATFORM_DIR/Developer/SDKs/\"*.sdk | tail -1`"
        if [ "$SDKROOT" = "" ]; then
            echo "Error: Cannot find a valid SDK root directory"
            exit 1
        fi
    fi

    SYSROOT="-isysroot `echo \"$SDKROOT\" | sed 's/ /\\ /g'`"
else
    SYSROOT=
fi

# ---------------------------------------

all_suites="
base
link          !win32
hardlink
nlevels4
nlevels1
basedir       !win32
direct
compression
readonly
readonly_direct
extrafiles
cleanup
pch
upgrade
prefix
"

case $host_os in
    *MINGW*|*mingw*)
        export CCACHE_DETECT_SHEBANG
        CCACHE_DETECT_SHEBANG=1
        PATH_DELIM=";"
        all_suites="`echo "$all_suites" | grep -v '!win32'`"
        ;;
    *)
        PATH_DELIM=":"
        all_suites="`echo "$all_suites" | cut -d' ' -f1`"
        ;;
esac

echo compiler: `which $COMPILER`
echo version: `$COMPILER --version`
echo test dir: $TESTDIR

if [ -z "$suites" ]; then
    suites="$all_suites"
fi

for suite in $suites; do
    run_suite $suite
done

# ---------------------------------------

cd ..
rm -rf $TESTDIR
echo test done - OK
exit 0<|MERGE_RESOLUTION|>--- conflicted
+++ resolved
@@ -285,12 +285,8 @@
     CCACHE_HASHDIR=1 $CCACHE_COMPILE -c test1.c -O -O
     checkstat 'cache hit (preprocessed)' 6
     checkstat 'cache miss' 5
-<<<<<<< HEAD
-    checkstat 'files in cache' 4
+    checkstat 'files in cache' 5
     compare_file reference_test1.o test1.o
-=======
-    checkstat 'files in cache' 5
->>>>>>> d2786183
 
     testname="comments"
     echo '/* a silly comment */' > test1-comment.c
