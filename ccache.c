--- conflicted
+++ resolved
@@ -877,24 +877,19 @@
 hash_compiler(struct mdfour *hash, struct stat *st, const char *path,
               bool allow_command)
 {
-	const char *compilercheck;
-
-	compilercheck = getenv("CCACHE_COMPILERCHECK");
-	if (!compilercheck) {
-		compilercheck = "mtime";
-	}
-	if (str_eq(compilercheck, "none")) {
+	if (str_eq(conf->compiler_check, "none")) {
 		/* Do nothing. */
-	} else if (str_eq(compilercheck, "mtime")) {
+	} else if (str_eq(conf->compiler_check, "mtime")) {
 		hash_delimiter(hash, "cc_mtime");
 		hash_int(hash, st->st_size);
 		hash_int(hash, st->st_mtime);
-	} else if (str_eq(compilercheck, "content") || !allow_command) {
+	} else if (str_eq(conf->compiler_check, "content") || !allow_command) {
 		hash_delimiter(hash, "cc_content");
 		hash_file(hash, path);
 	} else { /* command string */
-		if (!hash_multicommand_output(hash, compilercheck, orig_args->argv[0])) {
-			fatal("Failure running compiler check command: %s", compilercheck);
+		if (!hash_multicommand_output(
+			    hash, conf->compiler_check, orig_args->argv[0])) {
+			fatal("Failure running compiler check command: %s", conf->compiler_check);
 		}
 	}
 }
@@ -907,10 +902,6 @@
 calculate_common_hash(struct args *args, struct mdfour *hash)
 {
 	struct stat st;
-<<<<<<< HEAD
-=======
-	char *p;
->>>>>>> 222ce68f
 
 	hash_string(hash, HASH_PREFIX);
 
@@ -930,25 +921,7 @@
 	/*
 	 * Hash information about the compiler.
 	 */
-<<<<<<< HEAD
-	if (str_eq(conf->compiler_check, "none")) {
-		/* Do nothing. */
-	} else if (str_eq(conf->compiler_check, "content")) {
-		hash_delimiter(hash, "cc_content");
-		hash_file(hash, args->argv[0]);
-	} else if (str_eq(conf->compiler_check, "mtime")) {
-		hash_delimiter(hash, "cc_mtime");
-		hash_int(hash, st.st_size);
-		hash_int(hash, st.st_mtime);
-	} else { /* command string */
-		if (!hash_multicommand_output(
-			    hash, conf->compiler_check, orig_args->argv[0])) {
-			fatal("Failure running compiler check command: %s", conf->compiler_check);
-		}
-	}
-=======
 	hash_compiler(hash, &st, args->argv[0], true);
->>>>>>> 222ce68f
 
 	/*
 	 * Also hash the compiler name as some compilers use hard links and
@@ -1092,9 +1065,6 @@
 	}
 
 	if (direct_mode) {
-<<<<<<< HEAD
-		if (!(conf->sloppiness & SLOPPY_FILE_MACRO)) {
-=======
 		/* Hash environment variables that affect the preprocessor output. */
 		const char **p;
 		const char *envvars[] = {
@@ -1113,8 +1083,7 @@
 			}
 		}
 
-		if (!(sloppiness & SLOPPY_FILE_MACRO)) {
->>>>>>> 222ce68f
+		if (!(conf->sloppiness & SLOPPY_FILE_MACRO)) {
 			/*
 			 * The source code file or an include file may contain
 			 * __FILE__, so make sure that the hash is unique for
@@ -2177,35 +2146,9 @@
 	cc_log("Hostname: %s", get_hostname());
 	cc_log("Working directory: %s", current_working_dir);
 
-<<<<<<< HEAD
 	if (conf->unify) {
 		cc_log("Direct mode disabled because unify mode is enabled");
 		conf->direct_mode = false;
-=======
-	if (base_dir) {
-		cc_log("Base directory: %s", base_dir);
-	}
-
-	if (getenv("CCACHE_UNIFY")) {
-		cc_log("Unify mode enabled");
-		enable_unify = true;
-	}
-
-	if (getenv("CCACHE_NODIRECT") || enable_unify) {
-		cc_log("Direct mode disabled");
-		enable_direct = false;
-	}
-
-	if (getenv("CCACHE_COMPRESS")) {
-		cc_log("Compression enabled");
-		enable_compression = true;
-	}
-
-	if ((env = getenv("CCACHE_NLEVELS"))) {
-		nlevels = atoi(env);
-		if (nlevels < 1) nlevels = 1;
-		if (nlevels > 8) nlevels = 8;
->>>>>>> 222ce68f
 	}
 
 	if (!cc_process_args(orig_args, &preprocessor_args, &compiler_args)) {
